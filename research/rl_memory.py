"""Memory architecture for reinforcement learning."""

from collections import namedtuple, defaultdict

from .rl_environments import AttrDict, State, Action, Environment


def memory_architecture(cls):
    """Decorate an Environment to become a memory architecture.

    Arguments:
        cls (class): The Environment superclass.

    Returns:
        class: A subclass with a memory architecture.
    """
    # pylint: disable = too-many-statements
    assert issubclass(cls, Environment)

    # pylint: disable = invalid-name
    BufferProperties = namedtuple('BufferProperties', ['copyable', 'writable'])

    class MemoryArchitectureMetaEnvironment(cls):
        """A subclass to add a long-term memory to an Environment."""

        BUFFERS = {
            'perceptual': BufferProperties(
                copyable=True,
                writable=False,
            ),
            'query': BufferProperties(
                copyable=False,
                writable=True,
            ),
            'retrieval': BufferProperties(
                copyable=True,
                writable=False,
            ),
            'scratch': BufferProperties(
                copyable=True,
                writable=True,
            ),
        }

        def __init__(
                self,
                buf_ignore=None, internal_reward=-0.1, max_internal_actions=None,
                knowledge_store=None, ismemid_fn=None,
                *args, **kwargs,
        ): # noqa: D102
            """Initialize a memory architecture.

            Arguments:
                buf_ignore (Iterable[str]): Buffers that should not be created.
                internal_reward (float): Reward for internal actions. Defaults to -0.1.
                max_internal_actions (int): Max number of consecutive internal actions. Defaults to None.
                knowledge_store (KnowledgeStore): The memory model to use.
<<<<<<< HEAD
                ismemid_fn (Callable[[str], bool]): Function that returns true is a value is a memory ID (ie. retrievable)
=======
                ismemid_fn (Callable[[str], bool]):
                    Function that returns true is a value is a memory ID (ie. retrievable)
>>>>>>> cddf602a
                *args: Arbitrary positional arguments.
                **kwargs: Arbitrary keyword arguments.
            """
            # pylint: disable = keyword-arg-before-vararg
            # parameters
            if buf_ignore is None:
                buf_ignore = set()
            self.buf_ignore = set(buf_ignore)
            self.internal_reward = internal_reward
            self.max_internal_actions = max_internal_actions
            # infrastructure
            if knowledge_store is None:
                knowledge_store = NaiveDictKB()
            self.knowledge_store = knowledge_store
            self.ismemid_fn = ismemid_fn
            # variables
            self.buffers = {}
            self.internal_action_count = 0
            # initialization
            self._clear_buffers()
            super().__init__(*args, **kwargs)

        @property
        def slots(self):
            """Yield all values of all attributes in all buffers.

            Yields:
                tuple[str, str, any]: A tuple of buffer, attribute, and value.
            """
            for buf, attrs in sorted(self.buffers.items()):
                for attr, val in attrs.items():
                    yield buf, attr, val

        def to_dict(self):
            """Convert the state into a dictionary."""
            return {buf + '_' + attr: val for buf, attr, val in self.slots}

        def get_state(self): # noqa: D102
            # pylint: disable = missing-docstring
            return State(**self.to_dict())

        def get_observation(self): # noqa: D102
            # pylint: disable = missing-docstring
            return State(**self.to_dict())

        def reset(self): # noqa: D102
            # pylint: disable = missing-docstring
            super().reset()
            self._clear_buffers()

        def _clear_buffers(self):
            if 'scratch' not in self.buf_ignore:
                if 'scratch' in self.buffers:
                    scratch = self.buffers['scratch']
                else:
                    scratch = {}
            self.buffers = {}
            if 'scratch' not in self.buf_ignore:
                self.buffers['scratch'] = scratch
            for buf, _ in self.BUFFERS.items():
                if buf in self.buf_ignore:
                    continue
                self.buffers[buf] = {}
            self._clear_ltm_buffers()

        def _clear_ltm_buffers(self):
            self.buffers['query'] = {}
            self.buffers['retrieval'] = {}

        def start_new_episode(self): # noqa: D102
            # pylint: disable = missing-docstring
            super().start_new_episode()
            self._clear_buffers()
            self._sync_input_buffers()
            self.internal_action_count = 0

        def get_actions(self): # noqa: D102
            # pylint: disable = missing-docstring
            actions = super().get_actions()
            if actions == []:
                return actions
            actions = set(actions)
            allow_internal_actions = (
                self.max_internal_actions is None
                or self.internal_action_count < self.max_internal_actions
            )
            if allow_internal_actions:
                actions.update(self._generate_copy_actions())
                actions.update(self._generate_delete_actions())
                actions.update(self._generate_retrieve_actions())
                actions.update(self._generate_cursor_actions())
            return sorted(actions)

        def _generate_copy_actions(self):
            actions = []
            for src_buf, src_props in self.BUFFERS.items():
                if src_buf in self.buf_ignore or not src_props.copyable:
                    continue
                for attr in self.buffers[src_buf]:
                    for dst_buf, dst_prop in self.BUFFERS.items():
                        copyable = (
                            src_buf != dst_buf
                            and dst_buf not in self.buf_ignore
                            and dst_prop.writable
                            and not (src_buf == 'perceptual' and dst_buf == 'scratch')
                            and self.buffers[src_buf][attr] != self.buffers[dst_buf].get(attr, None)
                        )
                        if not copyable:
                            continue
                        actions.append(Action(
                            'copy',
                            src_buf=src_buf,
                            src_attr=attr,
                            dst_buf=dst_buf,
                            dst_attr=attr,
                        ))
            return actions

        def _generate_delete_actions(self):
            actions = []
            for buf, prop in self.BUFFERS.items():
                if buf in self.buf_ignore or not prop.writable:
                    continue
                for attr in self.buffers[buf]:
                    actions.append(Action(
                        'delete',
                        buf=buf,
                        attr=attr,
                    ))
            return actions

        def _generate_retrieve_actions(self):
            if self.buffers['query']:
                return []
            if self.ismemid_fn is None:
                return []
            actions = []
            for buf, buf_props in self.BUFFERS.items():
                if buf in self.buf_ignore or not buf_props.copyable:
                    continue
                for attr, value in self.buffers[buf].items():
                    if self.ismemid_fn(value):
                        actions.append('retrieve', buf=buf, attr=attr)
            return actions

        def _generate_cursor_actions(self):
            actions = []
            if self.knowledge_store.HAS_RESULT_CURSOR and self.buffers['retrieval']:
                actions.append(Action('prev-retrieval'))
                actions.append(Action('next-retrieval'))
            return actions

        def react(self, action): # noqa: D102
            # pylint: disable = missing-docstring
            # handle internal actions and update internal buffers
            assert action in self.get_actions(), f'{action} not in {self.get_actions()}'
            external_action = self._process_internal_actions(action)
            if external_action:
                reward = super().react(action)
                self.internal_action_count = 0
            else:
                reward = self.internal_reward
                self.internal_action_count += 1
            self._sync_input_buffers()
            return reward

        def _process_internal_actions(self, action):
            """Process internal actions, if appropriate.

            Arguments:
                action (Action): The action, which may or may not be internal.

            Returns:
                bool: Whether the action was external.
            """
            if action.name == 'copy':
                val = self.buffers[action.src_buf][action.src_attr]
                self.buffers[action.dst_buf][action.dst_attr] = val
                if action.dst_buf == 'query':
                    self._query_ltm()
            elif action.name == 'delete':
                del self.buffers[action.buf][action.attr]
                if action.buf == 'query':
                    self._query_ltm()
            elif action.name == 'retrieve':
                result = self.knowledge_store.retrieve(self.buffers[action.buf][action.attr])
                if result is None:
                    self.buffers['retrieval'] = {}
                else:
                    self.buffers['retrieval'] = result
            elif action.name == 'prev-retrieval':
                self.buffers['retrieval'] = self.knowledge_store.prev_result().as_dict()
            elif action.name == 'next-retrieval':
                self.buffers['retrieval'] = self.knowledge_store.next_result().as_dict()
            else:
                return True
            return False

        def _query_ltm(self):
            if not self.buffers['query']:
                self.buffers['retrieval'] = {}
                return
            result = self.knowledge_store.query(self.buffers['query'])
            if result is None:
                self.buffers['retrieval'] = {}
            else:
                self.buffers['retrieval'] = result.as_dict()

        def _sync_input_buffers(self):
            # update input buffers
            self.buffers['perceptual'] = {**super().get_observation().as_dict()}

        def add_to_ltm(self, **kwargs):
            """Add a memory element to long-term memory.

            Arguments:
                **kwargs: The key-value pairs of the memory element.
            """
            self.knowledge_store.store(**kwargs)

    return MemoryArchitectureMetaEnvironment


class KnowledgeStore:
    """Generic interface to a knowledge base."""

    HAS_RESULT_CURSOR = True

    def clear(self):
        """Remove all knowledge from the KB."""
        raise NotImplementedError()

    def store(self, **kwargs):
        """Add knowledge to the KB.

        Arguments:
            **kwargs: Attributes and values of the element to add.

        Returns:
            bool: True if the add was successful.
        """
        raise NotImplementedError()

    def retrieve(self, mem_id):
        """Retrieve the element with the given ID.

        Arguments:
            mem_id (any): The ID of the desired element.

        Returns:
            AttrDict: The desired element, or None.
        """
        raise NotImplementedError()

    def query(self, attr_vals):
        """Search the KB for elements with the given attributes.

        Arguments:
            attr_vals (Mapping): Attributes and values of the desired element.

        Returns:
            AttrDict: A search result, or None.
        """
        raise NotImplementedError()

    def prev_result(self):
        """Get the prev element that matches the most recent search.

        Returns:
            AttrDict: A search result, or None.
        """
        raise NotImplementedError()

    def next_result(self):
        """Get the next element that matches the most recent search.

        Returns:
            AttrDict: A search result, or None.
        """
        raise NotImplementedError()


class NaiveDictKB(KnowledgeStore):
    """A list-of-dictionary implementation of a knowledge store."""

    def __init__(self):
        """Initialize the NaiveDictKB."""
        self.knowledge = []
        self.query_index = None
        self.query_matches = []

    def clear(self): # noqa: D102
        self.knowledge = []
        self.query_index = None
        self.query_matches = []

    def store(self, **kwargs): # noqa: D102
        self.knowledge.append(AttrDict(**kwargs))
        return True

    def retrieve(self, mem_id): # noqa: D102
        raise NotImplementedError()

    def query(self, attr_vals): # noqa: D102
        candidates = []
        for candidate in self.knowledge:
            match = all(
                attr in candidate and candidate[attr] == val
                for attr, val in attr_vals.items()
            )
            if match:
                candidates.append(candidate)
        if candidates:
            # if the current retrieved item still matches the new query
            # leave it there but update the cached matches and index
            if self.query_index is not None:
                curr_retrieved = self.query_matches[self.query_index]
            else:
                curr_retrieved = None
            self.query_matches = sorted(candidates)
            # use the ValueError from list.index() to determine if the query still matches
            try:
                self.query_index = self.query_matches.index(curr_retrieved)
            except ValueError:
                self.query_index = 0
            return self.query_matches[self.query_index]
        self.query_index = None
        self.query_matches = []
        return None

    def prev_result(self): # noqa: D102
        self.query_index = (self.query_index - 1) % len(self.query_matches)
        return self.query_matches[self.query_index]

    def next_result(self): # noqa: D102
        self.query_index = (self.query_index + 1) % len(self.query_matches)
        return self.query_matches[self.query_index]


class SparqlKB(KnowledgeStore):
    """An adaptor for RL agents to use KnowledgeSources."""

    HAS_RESULT_CURSOR = False

    Augment = namedtuple('Augment', 'old_attr, new_attr, transform')

    def __init__(self, knowledge_source, augments=None):
        """Initialize a SparqlKB.

        Arguments:
            knowledge_source (KnowledgeSource): A SPARQL knowledge source.
            augments (Sequence[Augment]): Additional values to add to results.
        """
        self.source = knowledge_source
        if augments is None:
            augments = {}
        self.augments = augments

    def clear(self): # noqa: D102
        raise NotImplementedError()

    def store(self, **kwargs): # noqa: D102
        raise NotImplementedError()

    def retrieve(self, mem_id): # noqa: D102
        if not mem_id.startswith('http'):
            raise ValueError(f'mem_id should start with http: {mem_id}')
        query = f'''
        SELECT DISTINCT ?attr, ?value WHERE {{
            <{mem_id}> ?attr ?value .
        }}
        '''
        results = self.source.query_sparql(query)
        # FIXME HACK to avoid dealing with multi-valued attributes,
        # we only return the "largest" value for each attribute
        result = defaultdict(set)
        for binding in results:
            if not binding['value'].is_blank:
                attr = binding['attr'].rdf_format
                value = binding['value'].rdf_format
                result[attr].add(value)
                if attr in self.augments:
                    augment = self.augments[attr]
                    result[augment.attr].add(augment.transform(value))
        return AttrDict.from_dict({attr: max(vals) for attr, vals in result.items()})

    def query(self, attr_vals): # noqa: D102
        condition = ' ; '.join(
            f'{attr} {val}' for attr, val in attr_vals.items()
        )
        query = f'''
        SELECT DISTINCT ?concept WHERE {{
            ?concept {condition} .
        }} LIMIT 1
        '''
        results = self.source.query_sparql(query)
        if not results:
            return None
        return self.retrieve(results[0]['concept'].uri)

    def prev_result(self): # noqa: D102
        raise NotImplementedError()

    def next_result(self): # noqa: D102
        raise NotImplementedError()<|MERGE_RESOLUTION|>--- conflicted
+++ resolved
@@ -55,12 +55,8 @@
                 internal_reward (float): Reward for internal actions. Defaults to -0.1.
                 max_internal_actions (int): Max number of consecutive internal actions. Defaults to None.
                 knowledge_store (KnowledgeStore): The memory model to use.
-<<<<<<< HEAD
-                ismemid_fn (Callable[[str], bool]): Function that returns true is a value is a memory ID (ie. retrievable)
-=======
                 ismemid_fn (Callable[[str], bool]):
                     Function that returns true is a value is a memory ID (ie. retrievable)
->>>>>>> cddf602a
                 *args: Arbitrary positional arguments.
                 **kwargs: Arbitrary keyword arguments.
             """
